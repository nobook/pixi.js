--- conflicted
+++ resolved
@@ -30,13 +30,7 @@
 	var stage = new PIXI.Stage(0x66FF99);
 
 	// create a renderer instance
-<<<<<<< HEAD
-	var renderer = PIXI.autoDetectRenderer(400, 300,false,true);
-=======
-
 	var renderer = PIXI.autoDetectRenderer(400, 300, null, true, true);
-
->>>>>>> 58f9cf44
 
 	// add the renderer view element to the DOM
 	document.body.appendChild(renderer.view);
