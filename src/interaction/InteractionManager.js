--- conflicted
+++ resolved
@@ -92,11 +92,7 @@
      * @private
      */
     this.moveWhenInside = false;
-<<<<<<< HEAD
-    
-=======
-
->>>>>>> f6579ef8
+
     /**
      * Have events been attached to the dom element?
      *
@@ -444,21 +440,12 @@
 
                 // If the child is interactive , that means that the object hit was actually interactive and not just the child of an interactive object.
                 // This means we no longer need to hit test anything else. We still need to run through all objects, but we don't need to perform any hit tests.
-<<<<<<< HEAD
-                //if(child.interactive)
-=======
-                //  if(child.interactive)
->>>>>>> f6579ef8
+
                 //{
                 hitTest = false;
                 //}
 
                 // we can break now as we have hit an object.
-<<<<<<< HEAD
-                //break;
-=======
-
->>>>>>> f6579ef8
             }
         }
     }
