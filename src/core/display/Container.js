import { removeItems } from '../utils';
import DisplayObject from './DisplayObject';

Container.RootClass = Container;

/**
 * A Container represents a collection of display objects.
 * It is the base class of all display objects that act as a container for other objects.
 *
 *```js
 * let container = new PIXI.Container();
 * container.addChild(sprite);
 * ```
 *
 * @class
 * @extends PIXI.DisplayObject
 * @memberof PIXI
 */
export default class Container extends DisplayObject
{
    /**
     *
     */
    constructor()
    {
        super();

        /**
         * The array of children of this container.
         *
         * @member {PIXI.DisplayObject[]}
         * @readonly
         */
        this.children = [];
    }

    /**
     * Overridable method that can be used by Container subclasses whenever the children array is modified
     *
     * @private
     */
    onChildrenChange()
    {
        /* empty */
    }

    /**
     * Adds one or more children to the container.
     *
     * Multiple items can be added like so: `myContainer.addChild(thingOne, thingTwo, thingThree)`
     *
     * @param {...PIXI.DisplayObject} child - The DisplayObject(s) to add to the container
     * @return {PIXI.DisplayObject} The first child that was added.
     */
    addChild(child)
    {
        const argumentsLength = arguments.length;

        // if there is only one argument we can bypass looping through the them
        if (argumentsLength > 1)
        {
            // loop through the arguments property and add all children
            // use it the right way (.length and [i]) so that this function can still be optimised by JS runtimes
            for (let i = 0; i < argumentsLength; i++)
            {
                this.addChild(arguments[i]);
            }
        }
        else
        {
            // if the child has a parent then lets remove it as Pixi objects can only exist in one place
            if (child.parent)
            {
                child.parent.removeChild(child);
            }

            child.parent = this;
            // ensure child transform will be recalculated
            child.transform._parentID = -1;

            this.children.push(child);

<<<<<<< HEAD
            // ensure bounds will be recalculated
            this._boundsID++;
=======

/**
 * 添加孩子到容器当中，并且保持孩子的相对于全局坐标的位置
 */
Container.prototype.addChildWithSamePos = function(child) {
    var p = this.toLocal({x:0, y:0}, child);
    child.x = p.x;
    child.y = p.y;
    this.addChild(child);
}

/**
 * 添加孩子到容器当中，并且保持孩子的相对于全局坐标的位置
 * @param child
 */
Container.prototype.addChildAtWithSamePos = function(child, index) {
    var p = this.toLocal({x:0, y:0}, child);
    child.x = p.x;
    child.y = p.y;
    this.addChildAt(child, index);
}



/**
 * Adds a child to the container.
 *
 * You can also add multple items like so: myContainer.addChild(thinkOne, thingTwo, thingThree)
 * @param child {PIXI.DisplayObject} The DisplayObject to add to the container
 * @return {PIXI.DisplayObject} The child that was added.
 */
Container.prototype.addChild = function (child)
{
    var argumentsLength = arguments.length;
>>>>>>> f2713fc0

            // TODO - lets either do all callbacks or all events.. not both!
            this.onChildrenChange(this.children.length - 1);
            child.emit('added', this);
        }

        return child;
    }

    /**
     * Adds a child to the container at a specified index. If the index is out of bounds an error will be thrown
     *
     * @param {PIXI.DisplayObject} child - The child to add
     * @param {number} index - The index to place the child in
     * @return {PIXI.DisplayObject} The child that was added.
     */
    addChildAt(child, index)
    {
        if (index < 0 || index > this.children.length)
        {
            throw new Error(`${child}addChildAt: The index ${index} supplied is out of bounds ${this.children.length}`);
        }

<<<<<<< HEAD
=======
        child.parent = this;

        this.children.push(child);

        // TODO - lets either do all callbacks or all events.. not both!
        this.onChildrenChange(this.children.length-1);
        if (this.root instanceof Container.RootClass) {
            emitAddedToStage(child);
        } else {
            this.root = undefined;
        }
        child.emit('added', this);
    }

    return child;
};


/**
 * 派发添加到舞台的消息
 */
function emitAddedToStage(c) {
    if (c instanceof Container) {
        c.emit('addedToStage');
        c.children.map(function(_c) {
            emitAddedToStage(_c);
        });
    } else {
        c.emit('addedToStage');
    }
}

/**
 * 当移除到舞台的时候发出
 * @param c
 */
function emitRemovedFromStage(c) {
    if (c instanceof Container) {
        c.emit('removedFromStage');
        c.children.map(function(_c) {
            emitRemovedFromStage(_c);
        });
    } else {
        c.emit('removedFromStage');
        // 移除root
        c.root = undefined;
    }
}

/**
 * Adds a child to the container at a specified index. If the index is out of bounds an error will be thrown
 *
 * @param child {PIXI.DisplayObject} The child to add
 * @param index {number} The index to place the child in
 * @return {PIXI.DisplayObject} The child that was added.
 */
Container.prototype.addChildAt = function (child, index)
{
    if (index >= 0 && index <= this.children.length)
    {
>>>>>>> f2713fc0
        if (child.parent)
        {
            child.parent.removeChild(child);
        }

        child.parent = this;
        // ensure child transform will be recalculated
        child.transform._parentID = -1;

        this.children.splice(index, 0, child);

        // ensure bounds will be recalculated
        this._boundsID++;

        // TODO - lets either do all callbacks or all events.. not both!
        this.onChildrenChange(index);
        if (this.root instanceof Container.RootClass) {
            emitAddedToStage(child);
        } else {
            this.root = undefined;
        }
        child.emit('added', this);



        return child;
    }

    /**
     * Swaps the position of 2 Display Objects within this container.
     *
     * @param {PIXI.DisplayObject} child - First display object to swap
     * @param {PIXI.DisplayObject} child2 - Second display object to swap
     */
    swapChildren(child, child2)
    {
        if (child === child2)
        {
            return;
        }

        const index1 = this.getChildIndex(child);
        const index2 = this.getChildIndex(child2);

        this.children[index1] = child2;
        this.children[index2] = child;
        this.onChildrenChange(index1 < index2 ? index1 : index2);
    }

    /**
     * Returns the index position of a child DisplayObject instance
     *
     * @param {PIXI.DisplayObject} child - The DisplayObject instance to identify
     * @return {number} The index position of the child display object to identify
     */
    getChildIndex(child)
    {
        const index = this.children.indexOf(child);

        if (index === -1)
        {
            throw new Error('The supplied DisplayObject must be a child of the caller');
        }

        return index;
    }

    /**
     * Changes the position of an existing child in the display object container
     *
     * @param {PIXI.DisplayObject} child - The child DisplayObject instance for which you want to change the index number
     * @param {number} index - The resulting index number for the child display object
     */
    setChildIndex(child, index)
    {
        if (index < 0 || index >= this.children.length)
        {
            throw new Error('The supplied index is out of bounds');
        }

        const currentIndex = this.getChildIndex(child);

        removeItems(this.children, currentIndex, 1); // remove from old position
        this.children.splice(index, 0, child); // add at new position

        this.onChildrenChange(index);
    }

    /**
     * Returns the child at the specified index
     *
     * @param {number} index - The index to get the child at
     * @return {PIXI.DisplayObject} The child at the given index, if any.
     */
    getChildAt(index)
    {
        if (index < 0 || index >= this.children.length)
        {
            throw new Error(`getChildAt: Index (${index}) does not exist.`);
        }

        return this.children[index];
    }

    /**
     * Removes one or more children from the container.
     *
     * @param {...PIXI.DisplayObject} child - The DisplayObject(s) to remove
     * @return {PIXI.DisplayObject} The first child that was removed.
     */
    removeChild(child)
    {
        const argumentsLength = arguments.length;

        // if there is only one argument we can bypass looping through the them
        if (argumentsLength > 1)
        {
            // loop through the arguments property and add all children
            // use it the right way (.length and [i]) so that this function can still be optimised by JS runtimes
            for (let i = 0; i < argumentsLength; i++)
            {
                this.removeChild(arguments[i]);
            }
        }
        else
        {
            const index = this.children.indexOf(child);

            if (index === -1) return null;

            child.parent = null;
            // ensure child transform will be recalculated
            child.transform._parentID = -1;
            removeItems(this.children, index, 1);

            // ensure bounds will be recalculated
            this._boundsID++;

            // TODO - lets either do all callbacks or all events.. not both!
            this.onChildrenChange(index);
            child.emit('removed', this);
        }

        return child;
    }

    /**
     * Removes a child from the specified index position.
     *
     * @param {number} index - The index to get the child from
     * @return {PIXI.DisplayObject} The child that was removed.
     */
    removeChildAt(index)
    {
        const child = this.getChildAt(index);

        // ensure child transform will be recalculated..
        child.parent = null;
        child.transform._parentID = -1;
        removeItems(this.children, index, 1);

        // ensure bounds will be recalculated
        this._boundsID++;

        // TODO - lets either do all callbacks or all events.. not both!
        this.onChildrenChange(index);

        emitRemovedFromStage(child);
        child.emit('removed', this);

        return child;
    }

    /**
     * Removes all children from this container that are within the begin and end indexes.
     *
     * @param {number} [beginIndex=0] - The beginning position.
     * @param {number} [endIndex=this.children.length] - The ending position. Default value is size of the container.
     * @returns {DisplayObject[]} List of removed children
     */
    removeChildren(beginIndex = 0, endIndex)
    {
        const begin = beginIndex;
        const end = typeof endIndex === 'number' ? endIndex : this.children.length;
        const range = end - begin;
        let removed;

        if (range > 0 && range <= end)
        {
            removed = this.children.splice(begin, range);

<<<<<<< HEAD
            for (let i = 0; i < removed.length; ++i)
            {
                removed[i].parent = null;
                if (removed[i].transform)
                {
                    removed[i].transform._parentID = -1;
                }
            }
=======
    // TODO - lets either do all callbacks or all events.. not both!
    this.onChildrenChange(index);
    emitRemovedFromStage(child);
    child.emit('removed', this);
>>>>>>> f2713fc0

            this._boundsID++;

            this.onChildrenChange(beginIndex);

            for (let i = 0; i < removed.length; ++i)
            {
                removed[i].emit('removed', this);
            }

            return removed;
        }
        else if (range === 0 && this.children.length === 0)
        {
<<<<<<< HEAD
            return [];
=======
            emitRemovedFromStage(removed[i]);
            removed[i].emit('removed', this);
>>>>>>> f2713fc0
        }

        throw new RangeError('removeChildren: numeric values are outside the acceptable range.');
    }

<<<<<<< HEAD
    /**
     * Updates the transform on all children of this container for rendering
     */
    updateTransform()
=======
/*
 * Updates the transform on all children of this container for rendering
 *
 * @private
 */
Container.prototype.updateTransform = function ()
{
    if (!this.visible)
    {
        return;
    }

    if (!this.parent)
    {
        return;
    }

    this.transform = this.parent.transform.updateChildTransform(this.transform);

    //TODO: check render flags, how to process stuff here
    this.worldAlpha = this.alpha * this.parent.worldAlpha;

    for (var i = 0, j = this.children.length; i < j; ++i)
>>>>>>> f2713fc0
    {
        this._boundsID++;

        this.transform.updateTransform(this.parent.transform);

        // TODO: check render flags, how to process stuff here
        this.worldAlpha = this.alpha * this.parent.worldAlpha;

<<<<<<< HEAD
        for (let i = 0, j = this.children.length; i < j; ++i)
=======
/**
* RetrieveDs the bounds of the Container as a rectangle. The bounds calculation takes all visible children into consideration.
 *
 * @return {PIXI.Rectangle} The rectangular bounding area
 */
Container.prototype.getBounds = function ()
{
    if (this.allowGetBounds === false) {
        return math.Rectangle.EMPTY;
    }
    if(!this._currentBounds)
    {

        if (this.children.length === 0)
>>>>>>> f2713fc0
        {
            const child = this.children[i];

            if (child.visible)
            {
                child.updateTransform();
            }
        }
    }

    /**
     * Recalculates the bounds of the container.
     *
     */
    calculateBounds()
    {
        this._bounds.clear();

        this._calculateBounds();

        for (let i = 0; i < this.children.length; i++)
        {
            const child = this.children[i];

            if (!child.visible || !child.renderable)
            {
                continue;
            }

            child.calculateBounds();

            // TODO: filter+mask, need to mask both somehow
            if (child._mask)
            {
                child._mask.calculateBounds();
                this._bounds.addBoundsMask(child._bounds, child._mask._bounds);
            }
            else if (child.filterArea)
            {
                this._bounds.addBoundsArea(child._bounds, child.filterArea);
            }
            else
            {
                this._bounds.addBounds(child._bounds);
            }
        }

        this._lastBoundsID = this._boundsID;
    }

    /**
     * Recalculates the bounds of the object. Override this to
     * calculate the bounds of the specific object (not including children).
     *
     */
    _calculateBounds()
    {
        // FILL IN//
    }

    /**
     * Renders the object using the WebGL renderer
     *
     * @param {PIXI.WebGLRenderer} renderer - The renderer
     */
    renderWebGL(renderer)
    {
        // if the object is not visible or the alpha is 0 then no need to render this element
        if (!this.visible || this.worldAlpha <= 0 || !this.renderable)
        {
            return;
        }

        // do a quick check to see if this element has a mask or a filter.
        if (this._mask || this._filters)
        {
            this.renderAdvancedWebGL(renderer);
        }
        else
        {
            this._renderWebGL(renderer);

            // simple render children!
            for (let i = 0, j = this.children.length; i < j; ++i)
            {
                this.children[i].renderWebGL(renderer);
            }
        }
    }

<<<<<<< HEAD
    /**
     * Render the object using the WebGL renderer and advanced features.
     *
     * @private
     * @param {PIXI.WebGLRenderer} renderer - The renderer
     */
    renderAdvancedWebGL(renderer)
=======
    return this._currentBounds;
};

Container.prototype.containerGetBounds = Container.prototype.getBounds;

Container.prototype.clone = function() {
    if (this._nbData_ !== undefined) {
        var n = this.name;
        var dis = this.root.createChildFromData(this.parent, this._nbData_,  this._textureMapName_);
        if (n) {
            this.parent[n] = this;
        }
        return dis;
    } else {
        console.warn('无法克隆');
        return null;
    }
}

/**
 * Retrieves the non-global local bounds of the Container as a rectangle.
 * The calculation takes all visible children into consideration.
 *
 * @return {PIXI.Rectangle} The rectangular bounding area
 */
Container.prototype.getLocalBounds = function ()
{
    var matrixCache = this.transform.worldTransform;

    this.transform.worldTransform = math.Matrix.IDENTITY;

    for (var i = 0, j = this.children.length; i < j; ++i)
>>>>>>> f2713fc0
    {
        renderer.flush();

        const filters = this._filters;
        const mask = this._mask;

        // push filter first as we need to ensure the stencil buffer is correct for any masking
        if (filters)
        {
            if (!this._enabledFilters)
            {
                this._enabledFilters = [];
            }

            this._enabledFilters.length = 0;

            for (let i = 0; i < filters.length; i++)
            {
                if (filters[i].enabled)
                {
                    this._enabledFilters.push(filters[i]);
                }
            }

            if (this._enabledFilters.length)
            {
                renderer.filterManager.pushFilter(this, this._enabledFilters);
            }
        }

        if (mask)
        {
            renderer.maskManager.pushMask(this, this._mask);
        }

        // add this object to the batch, only rendered if it has a texture.
        this._renderWebGL(renderer);

        // now loop through the children and make sure they get rendered
        for (let i = 0, j = this.children.length; i < j; i++)
        {
            this.children[i].renderWebGL(renderer);
        }

        renderer.flush();

        if (mask)
        {
            renderer.maskManager.popMask(this, this._mask);
        }

        if (filters && this._enabledFilters && this._enabledFilters.length)
        {
            renderer.filterManager.popFilter();
        }
    }

    /**
     * To be overridden by the subclasses.
     *
     * @private
     * @param {PIXI.WebGLRenderer} renderer - The renderer
     */
    _renderWebGL(renderer) // eslint-disable-line no-unused-vars
    {
        // this is where content itself gets rendered...
    }

    /**
     * To be overridden by the subclass
     *
     * @private
     * @param {PIXI.CanvasRenderer} renderer - The renderer
     */
    _renderCanvas(renderer) // eslint-disable-line no-unused-vars
    {
        // this is where content itself gets rendered...
    }

    /**
     * Renders the object using the Canvas renderer
     *
     * @param {PIXI.CanvasRenderer} renderer - The renderer
     */
    renderCanvas(renderer)
    {
        // if not visible or the alpha is 0 then no need to render this
        if (!this.visible || this.worldAlpha <= 0 || !this.renderable)
        {
            return;
        }

        if (this._mask)
        {
            renderer.maskManager.pushMask(this._mask);
        }

        this._renderCanvas(renderer);
        for (let i = 0, j = this.children.length; i < j; ++i)
        {
            this.children[i].renderCanvas(renderer);
        }

<<<<<<< HEAD
        if (this._mask)
        {
            renderer.maskManager.popMask(renderer);
        }
    }

    /**
     * Removes all internal references and listeners as well as removes children from the display list.
     * Do not use a Container after calling `destroy`.
     *
     * @param {object|boolean} [options] - Options parameter. A boolean will act as if all options
     *  have been set to that value
     * @param {boolean} [options.children=false] - if set to true, all the children will have their destroy
     *  method called as well. 'options' will be passed on to those calls.
     * @param {boolean} [options.texture=false] - Only used for child Sprites if options.children is set to true
     *  Should it destroy the texture of the child sprite
     * @param {boolean} [options.baseTexture=false] - Only used for child Sprites if options.children is set to true
     *  Should it destroy the base texture of the child sprite
     */
    destroy(options)
=======
/**
 * Renders the object using the Canvas renderer
 *
 * @param renderer {PIXI.CanvasRenderer} The renderer
 */
Container.prototype.renderCanvas = function (renderer)
{
    // if not visible or the alpha is 0 then no need to render this
    if (!this.visible || this.alpha <= 0 || !this.renderable)
>>>>>>> f2713fc0
    {
        super.destroy();

        const destroyChildren = typeof options === 'boolean' ? options : options && options.children;

        const oldChildren = this.removeChildren(0, this.children.length);

        if (destroyChildren)
        {
            for (let i = 0; i < oldChildren.length; ++i)
            {
                oldChildren[i].destroy(options);
            }
        }
    }

    /**
     * The width of the Container, setting this will actually modify the scale to achieve the value set
     *
     * @member {number}
     */
    get width()
    {
        return this.scale.x * this.getLocalBounds().width;
    }

    set width(value) // eslint-disable-line require-jsdoc
    {
        const width = this.getLocalBounds().width;

        if (width !== 0)
        {
            this.scale.x = value / width;
        }
        else
        {
            this.scale.x = 1;
        }

        this._width = value;
    }

    /**
     * The height of the Container, setting this will actually modify the scale to achieve the value set
     *
     * @member {number}
     */
    get height()
    {
        return this.scale.y * this.getLocalBounds().height;
    }

    set height(value) // eslint-disable-line require-jsdoc
    {
        const height = this.getLocalBounds().height;

        if (height !== 0)
        {
            this.scale.y = value / height;
        }
        else
        {
            this.scale.y = 1;
        }

        this._height = value;
    }
}

// performance increase to avoid using call.. (10x faster)
Container.prototype.containerUpdateTransform = Container.prototype.updateTransform;<|MERGE_RESOLUTION|>--- conflicted
+++ resolved
@@ -44,6 +44,29 @@
         /* empty */
     }
 
+
+
+    /**
+     * 添加孩子到容器当中，并且保持孩子的相对于全局坐标的位置
+     */
+    addChildWithSamePos(child) {
+        var p = this.toLocal({x:0, y:0}, child);
+        child.x = p.x;
+        child.y = p.y;
+        this.addChild(child);
+    }
+
+    /**
+     * 添加孩子到容器当中，并且保持孩子的相对于全局坐标的位置
+     * @param child
+     */
+    addChildAtWithSamePos(child, index) {
+        var p = this.toLocal({x:0, y:0}, child);
+        child.x = p.x;
+        child.y = p.y;
+        this.addChildAt(child, index);
+    }
+
     /**
      * Adds one or more children to the container.
      *
@@ -80,45 +103,8 @@
 
             this.children.push(child);
 
-<<<<<<< HEAD
             // ensure bounds will be recalculated
             this._boundsID++;
-=======
-
-/**
- * 添加孩子到容器当中，并且保持孩子的相对于全局坐标的位置
- */
-Container.prototype.addChildWithSamePos = function(child) {
-    var p = this.toLocal({x:0, y:0}, child);
-    child.x = p.x;
-    child.y = p.y;
-    this.addChild(child);
-}
-
-/**
- * 添加孩子到容器当中，并且保持孩子的相对于全局坐标的位置
- * @param child
- */
-Container.prototype.addChildAtWithSamePos = function(child, index) {
-    var p = this.toLocal({x:0, y:0}, child);
-    child.x = p.x;
-    child.y = p.y;
-    this.addChildAt(child, index);
-}
-
-
-
-/**
- * Adds a child to the container.
- *
- * You can also add multple items like so: myContainer.addChild(thinkOne, thingTwo, thingThree)
- * @param child {PIXI.DisplayObject} The DisplayObject to add to the container
- * @return {PIXI.DisplayObject} The child that was added.
- */
-Container.prototype.addChild = function (child)
-{
-    var argumentsLength = arguments.length;
->>>>>>> f2713fc0
 
             // TODO - lets either do all callbacks or all events.. not both!
             this.onChildrenChange(this.children.length - 1);
@@ -142,24 +128,558 @@
             throw new Error(`${child}addChildAt: The index ${index} supplied is out of bounds ${this.children.length}`);
         }
 
-<<<<<<< HEAD
-=======
+        if (child.parent)
+        {
+            child.parent.removeChild(child);
+        }
+
         child.parent = this;
-
-        this.children.push(child);
+        // ensure child transform will be recalculated
+        child.transform._parentID = -1;
+
+        this.children.splice(index, 0, child);
+
+        // ensure bounds will be recalculated
+        this._boundsID++;
 
         // TODO - lets either do all callbacks or all events.. not both!
-        this.onChildrenChange(this.children.length-1);
+        this.onChildrenChange(index);
+
         if (this.root instanceof Container.RootClass) {
             emitAddedToStage(child);
         } else {
             this.root = undefined;
         }
+
         child.emit('added', this);
-    }
-
-    return child;
-};
+
+        return child;
+    }
+
+    /**
+     * Swaps the position of 2 Display Objects within this container.
+     *
+     * @param {PIXI.DisplayObject} child - First display object to swap
+     * @param {PIXI.DisplayObject} child2 - Second display object to swap
+     */
+    swapChildren(child, child2)
+    {
+        if (child === child2)
+        {
+            return;
+        }
+
+        const index1 = this.getChildIndex(child);
+        const index2 = this.getChildIndex(child2);
+
+        this.children[index1] = child2;
+        this.children[index2] = child;
+        this.onChildrenChange(index1 < index2 ? index1 : index2);
+    }
+
+    /**
+     * Returns the index position of a child DisplayObject instance
+     *
+     * @param {PIXI.DisplayObject} child - The DisplayObject instance to identify
+     * @return {number} The index position of the child display object to identify
+     */
+    getChildIndex(child)
+    {
+        const index = this.children.indexOf(child);
+
+        if (index === -1)
+        {
+            throw new Error('The supplied DisplayObject must be a child of the caller');
+        }
+
+        return index;
+    }
+
+    /**
+     * Changes the position of an existing child in the display object container
+     *
+     * @param {PIXI.DisplayObject} child - The child DisplayObject instance for which you want to change the index number
+     * @param {number} index - The resulting index number for the child display object
+     */
+    setChildIndex(child, index)
+    {
+        if (index < 0 || index >= this.children.length)
+        {
+            throw new Error('The supplied index is out of bounds');
+        }
+
+        const currentIndex = this.getChildIndex(child);
+
+        removeItems(this.children, currentIndex, 1); // remove from old position
+        this.children.splice(index, 0, child); // add at new position
+
+        this.onChildrenChange(index);
+    }
+
+    /**
+     * Returns the child at the specified index
+     *
+     * @param {number} index - The index to get the child at
+     * @return {PIXI.DisplayObject} The child at the given index, if any.
+     */
+    getChildAt(index)
+    {
+        if (index < 0 || index >= this.children.length)
+        {
+            throw new Error(`getChildAt: Index (${index}) does not exist.`);
+        }
+
+        return this.children[index];
+    }
+
+    /**
+     * Removes one or more children from the container.
+     *
+     * @param {...PIXI.DisplayObject} child - The DisplayObject(s) to remove
+     * @return {PIXI.DisplayObject} The first child that was removed.
+     */
+    removeChild(child)
+    {
+        const argumentsLength = arguments.length;
+
+        // if there is only one argument we can bypass looping through the them
+        if (argumentsLength > 1)
+        {
+            // loop through the arguments property and add all children
+            // use it the right way (.length and [i]) so that this function can still be optimised by JS runtimes
+            for (let i = 0; i < argumentsLength; i++)
+            {
+                this.removeChild(arguments[i]);
+            }
+        }
+        else
+        {
+            const index = this.children.indexOf(child);
+
+            if (index === -1) return null;
+
+            child.parent = null;
+            // ensure child transform will be recalculated
+            child.transform._parentID = -1;
+            removeItems(this.children, index, 1);
+
+            // ensure bounds will be recalculated
+            this._boundsID++;
+
+            // TODO - lets either do all callbacks or all events.. not both!
+            this.onChildrenChange(index);
+            child.emit('removed', this);
+        }
+
+        return child;
+    }
+
+    /**
+     * Removes a child from the specified index position.
+     *
+     * @param {number} index - The index to get the child from
+     * @return {PIXI.DisplayObject} The child that was removed.
+     */
+    removeChildAt(index)
+    {
+        const child = this.getChildAt(index);
+
+        // ensure child transform will be recalculated..
+        child.parent = null;
+        child.transform._parentID = -1;
+        removeItems(this.children, index, 1);
+
+        // ensure bounds will be recalculated
+        this._boundsID++;
+
+        // TODO - lets either do all callbacks or all events.. not both!
+        this.onChildrenChange(index);
+
+        emitRemovedFromStage(child);
+        child.emit('removed', this);
+
+        return child;
+    }
+
+    /**
+     * Removes all children from this container that are within the begin and end indexes.
+     *
+     * @param {number} [beginIndex=0] - The beginning position.
+     * @param {number} [endIndex=this.children.length] - The ending position. Default value is size of the container.
+     * @returns {DisplayObject[]} List of removed children
+     */
+    removeChildren(beginIndex = 0, endIndex)
+    {
+        const begin = beginIndex;
+        const end = typeof endIndex === 'number' ? endIndex : this.children.length;
+        const range = end - begin;
+        let removed;
+
+        if (range > 0 && range <= end)
+        {
+            removed = this.children.splice(begin, range);
+
+            for (let i = 0; i < removed.length; ++i)
+            {
+                removed[i].parent = null;
+                if (removed[i].transform)
+                {
+                    removed[i].transform._parentID = -1;
+                }
+            }
+
+            this._boundsID++;
+            this.onChildrenChange(beginIndex);
+            emitRemovedFromStage(child);
+
+            for (let i = 0; i < removed.length; ++i)
+            {
+                emitRemovedFromStage(removed[i]);
+                removed[i].emit('removed', this);
+            }
+
+            return removed;
+        }
+        else if (range === 0 && this.children.length === 0)
+        {
+            return [];
+        }
+
+        throw new RangeError('removeChildren: numeric values are outside the acceptable range.');
+    }
+
+    /**
+     * Updates the transform on all children of this container for rendering
+     */
+    updateTransform()
+    {
+        if (!this.visible)
+        {
+            return;
+        }
+
+        if (!this.parent)
+        {
+            return;
+        }
+
+        this._boundsID++;
+
+        this.transform.updateTransform(this.parent.transform);
+
+        this.worldAlpha = this.alpha * this.parent.worldAlpha;
+
+        for (let i = 0, j = this.children.length; i < j; ++i)
+        {
+            const child = this.children[i];
+
+            if (child.visible)
+            {
+                child.updateTransform();
+            }
+        }
+    }
+
+    /**
+     * Recalculates the bounds of the container.
+     *
+     */
+    calculateBounds()
+    {
+        this._bounds.clear();
+
+        this._calculateBounds();
+
+        for (let i = 0; i < this.children.length; i++)
+        {
+            const child = this.children[i];
+
+            if (!child.visible || !child.renderable)
+            {
+                continue;
+            }
+
+            child.calculateBounds();
+
+            // TODO: filter+mask, need to mask both somehow
+            if (child._mask)
+            {
+                child._mask.calculateBounds();
+                this._bounds.addBoundsMask(child._bounds, child._mask._bounds);
+            }
+            else if (child.filterArea)
+            {
+                this._bounds.addBoundsArea(child._bounds, child.filterArea);
+            }
+            else
+            {
+                this._bounds.addBounds(child._bounds);
+            }
+        }
+
+        this._lastBoundsID = this._boundsID;
+    }
+
+    /**
+     * Recalculates the bounds of the object. Override this to
+     * calculate the bounds of the specific object (not including children).
+     *
+     */
+    _calculateBounds()
+    {
+        // FILL IN//
+    }
+
+    /**
+     * Renders the object using the WebGL renderer
+     *
+     * @param {PIXI.WebGLRenderer} renderer - The renderer
+     */
+    renderWebGL(renderer)
+    {
+        // if the object is not visible or the alpha is 0 then no need to render this element
+        if (!this.visible || this.worldAlpha <= 0 || !this.renderable)
+        {
+            return;
+        }
+
+        // do a quick check to see if this element has a mask or a filter.
+        if (this._mask || this._filters)
+        {
+            this.renderAdvancedWebGL(renderer);
+        }
+        else
+        {
+            this._renderWebGL(renderer);
+
+            // simple render children!
+            for (let i = 0, j = this.children.length; i < j; ++i)
+            {
+                this.children[i].renderWebGL(renderer);
+            }
+        }
+    }
+
+    /**
+     * Render the object using the WebGL renderer and advanced features.
+     *
+     * @private
+     * @param {PIXI.WebGLRenderer} renderer - The renderer
+     */
+    renderAdvancedWebGL(renderer)
+    {
+        renderer.flush();
+
+        const filters = this._filters;
+        const mask = this._mask;
+
+        // push filter first as we need to ensure the stencil buffer is correct for any masking
+        if (filters)
+        {
+            if (!this._enabledFilters)
+            {
+                this._enabledFilters = [];
+            }
+
+            this._enabledFilters.length = 0;
+
+            for (let i = 0; i < filters.length; i++)
+            {
+                if (filters[i].enabled)
+                {
+                    this._enabledFilters.push(filters[i]);
+                }
+            }
+
+            if (this._enabledFilters.length)
+            {
+                renderer.filterManager.pushFilter(this, this._enabledFilters);
+            }
+        }
+
+        if (mask)
+        {
+            renderer.maskManager.pushMask(this, this._mask);
+        }
+
+        // add this object to the batch, only rendered if it has a texture.
+        this._renderWebGL(renderer);
+
+        // now loop through the children and make sure they get rendered
+        for (let i = 0, j = this.children.length; i < j; i++)
+        {
+            this.children[i].renderWebGL(renderer);
+        }
+
+        renderer.flush();
+
+        if (mask)
+        {
+            renderer.maskManager.popMask(this, this._mask);
+        }
+
+        if (filters && this._enabledFilters && this._enabledFilters.length)
+        {
+            renderer.filterManager.popFilter();
+        }
+    }
+
+    /**
+     * To be overridden by the subclasses.
+     *
+     * @private
+     * @param {PIXI.WebGLRenderer} renderer - The renderer
+     */
+    _renderWebGL(renderer) // eslint-disable-line no-unused-vars
+    {
+        // this is where content itself gets rendered...
+    }
+
+    /**
+     * To be overridden by the subclass
+     *
+     * @private
+     * @param {PIXI.CanvasRenderer} renderer - The renderer
+     */
+    _renderCanvas(renderer) // eslint-disable-line no-unused-vars
+    {
+        // this is where content itself gets rendered...
+    }
+
+    /**
+     * Renders the object using the Canvas renderer
+     *
+     * @param {PIXI.CanvasRenderer} renderer - The renderer
+     */
+    renderCanvas(renderer)
+    {
+        // if not visible or the alpha is 0 then no need to render this
+        if (!this.visible || this.worldAlpha <= 0 || !this.renderable)
+        {
+            return;
+        }
+
+        if (this._mask)
+        {
+            renderer.maskManager.pushMask(this._mask);
+        }
+
+        this._renderCanvas(renderer);
+        for (let i = 0, j = this.children.length; i < j; ++i)
+        {
+            this.children[i].renderCanvas(renderer);
+        }
+
+        if (this._mask)
+        {
+            renderer.maskManager.popMask(renderer);
+        }
+    }
+
+    /**
+     * Removes all internal references and listeners as well as removes children from the display list.
+     * Do not use a Container after calling `destroy`.
+     *
+     * @param {object|boolean} [options] - Options parameter. A boolean will act as if all options
+     *  have been set to that value
+     * @param {boolean} [options.children=false] - if set to true, all the children will have their destroy
+     *  method called as well. 'options' will be passed on to those calls.
+     * @param {boolean} [options.texture=false] - Only used for child Sprites if options.children is set to true
+     *  Should it destroy the texture of the child sprite
+     * @param {boolean} [options.baseTexture=false] - Only used for child Sprites if options.children is set to true
+     *  Should it destroy the base texture of the child sprite
+     */
+    destroy(options)
+    {
+        super.destroy();
+
+        const destroyChildren = typeof options === 'boolean' ? options : options && options.children;
+
+        const oldChildren = this.removeChildren(0, this.children.length);
+
+        if (destroyChildren)
+        {
+            for (let i = 0; i < oldChildren.length; ++i)
+            {
+                oldChildren[i].destroy(options);
+            }
+        }
+    }
+
+    /**
+     * The width of the Container, setting this will actually modify the scale to achieve the value set
+     *
+     * @member {number}
+     */
+    get width()
+    {
+        return this.scale.x * this.getLocalBounds().width;
+    }
+
+    set width(value) // eslint-disable-line require-jsdoc
+    {
+        const width = this.getLocalBounds().width;
+
+        if (width !== 0)
+        {
+            this.scale.x = value / width;
+        }
+        else
+        {
+            this.scale.x = 1;
+        }
+
+        this._width = value;
+    }
+
+    /**
+     * The height of the Container, setting this will actually modify the scale to achieve the value set
+     *
+     * @member {number}
+     */
+    get height()
+    {
+        return this.scale.y * this.getLocalBounds().height;
+    }
+
+    set height(value) // eslint-disable-line require-jsdoc
+    {
+        const height = this.getLocalBounds().height;
+
+        if (height !== 0)
+        {
+            this.scale.y = value / height;
+        }
+        else
+        {
+            this.scale.y = 1;
+        }
+
+        this._height = value;
+    }
+
+    /**
+     * 克隆对象
+     */
+    clone() {
+        if (this._nbData_ !== undefined) {
+            var n = this.name;
+            var dis = this.root.createChildFromData(this.parent, this._nbData_,  this._textureMapName_);
+            if (n) {
+                this.parent[n] = this;
+            }
+            return dis;
+        } else {
+            console.warn('无法克隆');
+            return null;
+        }
+    }
+
+}
+
+Container.prototype.containerGetBounds = Container.prototype.getBounds;
+// performance increase to avoid using call.. (10x faster)
+Container.prototype.containerUpdateTransform = Container.prototype.updateTransform;
 
 
 /**
@@ -191,642 +711,4 @@
         // 移除root
         c.root = undefined;
     }
-}
-
-/**
- * Adds a child to the container at a specified index. If the index is out of bounds an error will be thrown
- *
- * @param child {PIXI.DisplayObject} The child to add
- * @param index {number} The index to place the child in
- * @return {PIXI.DisplayObject} The child that was added.
- */
-Container.prototype.addChildAt = function (child, index)
-{
-    if (index >= 0 && index <= this.children.length)
-    {
->>>>>>> f2713fc0
-        if (child.parent)
-        {
-            child.parent.removeChild(child);
-        }
-
-        child.parent = this;
-        // ensure child transform will be recalculated
-        child.transform._parentID = -1;
-
-        this.children.splice(index, 0, child);
-
-        // ensure bounds will be recalculated
-        this._boundsID++;
-
-        // TODO - lets either do all callbacks or all events.. not both!
-        this.onChildrenChange(index);
-        if (this.root instanceof Container.RootClass) {
-            emitAddedToStage(child);
-        } else {
-            this.root = undefined;
-        }
-        child.emit('added', this);
-
-
-
-        return child;
-    }
-
-    /**
-     * Swaps the position of 2 Display Objects within this container.
-     *
-     * @param {PIXI.DisplayObject} child - First display object to swap
-     * @param {PIXI.DisplayObject} child2 - Second display object to swap
-     */
-    swapChildren(child, child2)
-    {
-        if (child === child2)
-        {
-            return;
-        }
-
-        const index1 = this.getChildIndex(child);
-        const index2 = this.getChildIndex(child2);
-
-        this.children[index1] = child2;
-        this.children[index2] = child;
-        this.onChildrenChange(index1 < index2 ? index1 : index2);
-    }
-
-    /**
-     * Returns the index position of a child DisplayObject instance
-     *
-     * @param {PIXI.DisplayObject} child - The DisplayObject instance to identify
-     * @return {number} The index position of the child display object to identify
-     */
-    getChildIndex(child)
-    {
-        const index = this.children.indexOf(child);
-
-        if (index === -1)
-        {
-            throw new Error('The supplied DisplayObject must be a child of the caller');
-        }
-
-        return index;
-    }
-
-    /**
-     * Changes the position of an existing child in the display object container
-     *
-     * @param {PIXI.DisplayObject} child - The child DisplayObject instance for which you want to change the index number
-     * @param {number} index - The resulting index number for the child display object
-     */
-    setChildIndex(child, index)
-    {
-        if (index < 0 || index >= this.children.length)
-        {
-            throw new Error('The supplied index is out of bounds');
-        }
-
-        const currentIndex = this.getChildIndex(child);
-
-        removeItems(this.children, currentIndex, 1); // remove from old position
-        this.children.splice(index, 0, child); // add at new position
-
-        this.onChildrenChange(index);
-    }
-
-    /**
-     * Returns the child at the specified index
-     *
-     * @param {number} index - The index to get the child at
-     * @return {PIXI.DisplayObject} The child at the given index, if any.
-     */
-    getChildAt(index)
-    {
-        if (index < 0 || index >= this.children.length)
-        {
-            throw new Error(`getChildAt: Index (${index}) does not exist.`);
-        }
-
-        return this.children[index];
-    }
-
-    /**
-     * Removes one or more children from the container.
-     *
-     * @param {...PIXI.DisplayObject} child - The DisplayObject(s) to remove
-     * @return {PIXI.DisplayObject} The first child that was removed.
-     */
-    removeChild(child)
-    {
-        const argumentsLength = arguments.length;
-
-        // if there is only one argument we can bypass looping through the them
-        if (argumentsLength > 1)
-        {
-            // loop through the arguments property and add all children
-            // use it the right way (.length and [i]) so that this function can still be optimised by JS runtimes
-            for (let i = 0; i < argumentsLength; i++)
-            {
-                this.removeChild(arguments[i]);
-            }
-        }
-        else
-        {
-            const index = this.children.indexOf(child);
-
-            if (index === -1) return null;
-
-            child.parent = null;
-            // ensure child transform will be recalculated
-            child.transform._parentID = -1;
-            removeItems(this.children, index, 1);
-
-            // ensure bounds will be recalculated
-            this._boundsID++;
-
-            // TODO - lets either do all callbacks or all events.. not both!
-            this.onChildrenChange(index);
-            child.emit('removed', this);
-        }
-
-        return child;
-    }
-
-    /**
-     * Removes a child from the specified index position.
-     *
-     * @param {number} index - The index to get the child from
-     * @return {PIXI.DisplayObject} The child that was removed.
-     */
-    removeChildAt(index)
-    {
-        const child = this.getChildAt(index);
-
-        // ensure child transform will be recalculated..
-        child.parent = null;
-        child.transform._parentID = -1;
-        removeItems(this.children, index, 1);
-
-        // ensure bounds will be recalculated
-        this._boundsID++;
-
-        // TODO - lets either do all callbacks or all events.. not both!
-        this.onChildrenChange(index);
-
-        emitRemovedFromStage(child);
-        child.emit('removed', this);
-
-        return child;
-    }
-
-    /**
-     * Removes all children from this container that are within the begin and end indexes.
-     *
-     * @param {number} [beginIndex=0] - The beginning position.
-     * @param {number} [endIndex=this.children.length] - The ending position. Default value is size of the container.
-     * @returns {DisplayObject[]} List of removed children
-     */
-    removeChildren(beginIndex = 0, endIndex)
-    {
-        const begin = beginIndex;
-        const end = typeof endIndex === 'number' ? endIndex : this.children.length;
-        const range = end - begin;
-        let removed;
-
-        if (range > 0 && range <= end)
-        {
-            removed = this.children.splice(begin, range);
-
-<<<<<<< HEAD
-            for (let i = 0; i < removed.length; ++i)
-            {
-                removed[i].parent = null;
-                if (removed[i].transform)
-                {
-                    removed[i].transform._parentID = -1;
-                }
-            }
-=======
-    // TODO - lets either do all callbacks or all events.. not both!
-    this.onChildrenChange(index);
-    emitRemovedFromStage(child);
-    child.emit('removed', this);
->>>>>>> f2713fc0
-
-            this._boundsID++;
-
-            this.onChildrenChange(beginIndex);
-
-            for (let i = 0; i < removed.length; ++i)
-            {
-                removed[i].emit('removed', this);
-            }
-
-            return removed;
-        }
-        else if (range === 0 && this.children.length === 0)
-        {
-<<<<<<< HEAD
-            return [];
-=======
-            emitRemovedFromStage(removed[i]);
-            removed[i].emit('removed', this);
->>>>>>> f2713fc0
-        }
-
-        throw new RangeError('removeChildren: numeric values are outside the acceptable range.');
-    }
-
-<<<<<<< HEAD
-    /**
-     * Updates the transform on all children of this container for rendering
-     */
-    updateTransform()
-=======
-/*
- * Updates the transform on all children of this container for rendering
- *
- * @private
- */
-Container.prototype.updateTransform = function ()
-{
-    if (!this.visible)
-    {
-        return;
-    }
-
-    if (!this.parent)
-    {
-        return;
-    }
-
-    this.transform = this.parent.transform.updateChildTransform(this.transform);
-
-    //TODO: check render flags, how to process stuff here
-    this.worldAlpha = this.alpha * this.parent.worldAlpha;
-
-    for (var i = 0, j = this.children.length; i < j; ++i)
->>>>>>> f2713fc0
-    {
-        this._boundsID++;
-
-        this.transform.updateTransform(this.parent.transform);
-
-        // TODO: check render flags, how to process stuff here
-        this.worldAlpha = this.alpha * this.parent.worldAlpha;
-
-<<<<<<< HEAD
-        for (let i = 0, j = this.children.length; i < j; ++i)
-=======
-/**
-* RetrieveDs the bounds of the Container as a rectangle. The bounds calculation takes all visible children into consideration.
- *
- * @return {PIXI.Rectangle} The rectangular bounding area
- */
-Container.prototype.getBounds = function ()
-{
-    if (this.allowGetBounds === false) {
-        return math.Rectangle.EMPTY;
-    }
-    if(!this._currentBounds)
-    {
-
-        if (this.children.length === 0)
->>>>>>> f2713fc0
-        {
-            const child = this.children[i];
-
-            if (child.visible)
-            {
-                child.updateTransform();
-            }
-        }
-    }
-
-    /**
-     * Recalculates the bounds of the container.
-     *
-     */
-    calculateBounds()
-    {
-        this._bounds.clear();
-
-        this._calculateBounds();
-
-        for (let i = 0; i < this.children.length; i++)
-        {
-            const child = this.children[i];
-
-            if (!child.visible || !child.renderable)
-            {
-                continue;
-            }
-
-            child.calculateBounds();
-
-            // TODO: filter+mask, need to mask both somehow
-            if (child._mask)
-            {
-                child._mask.calculateBounds();
-                this._bounds.addBoundsMask(child._bounds, child._mask._bounds);
-            }
-            else if (child.filterArea)
-            {
-                this._bounds.addBoundsArea(child._bounds, child.filterArea);
-            }
-            else
-            {
-                this._bounds.addBounds(child._bounds);
-            }
-        }
-
-        this._lastBoundsID = this._boundsID;
-    }
-
-    /**
-     * Recalculates the bounds of the object. Override this to
-     * calculate the bounds of the specific object (not including children).
-     *
-     */
-    _calculateBounds()
-    {
-        // FILL IN//
-    }
-
-    /**
-     * Renders the object using the WebGL renderer
-     *
-     * @param {PIXI.WebGLRenderer} renderer - The renderer
-     */
-    renderWebGL(renderer)
-    {
-        // if the object is not visible or the alpha is 0 then no need to render this element
-        if (!this.visible || this.worldAlpha <= 0 || !this.renderable)
-        {
-            return;
-        }
-
-        // do a quick check to see if this element has a mask or a filter.
-        if (this._mask || this._filters)
-        {
-            this.renderAdvancedWebGL(renderer);
-        }
-        else
-        {
-            this._renderWebGL(renderer);
-
-            // simple render children!
-            for (let i = 0, j = this.children.length; i < j; ++i)
-            {
-                this.children[i].renderWebGL(renderer);
-            }
-        }
-    }
-
-<<<<<<< HEAD
-    /**
-     * Render the object using the WebGL renderer and advanced features.
-     *
-     * @private
-     * @param {PIXI.WebGLRenderer} renderer - The renderer
-     */
-    renderAdvancedWebGL(renderer)
-=======
-    return this._currentBounds;
-};
-
-Container.prototype.containerGetBounds = Container.prototype.getBounds;
-
-Container.prototype.clone = function() {
-    if (this._nbData_ !== undefined) {
-        var n = this.name;
-        var dis = this.root.createChildFromData(this.parent, this._nbData_,  this._textureMapName_);
-        if (n) {
-            this.parent[n] = this;
-        }
-        return dis;
-    } else {
-        console.warn('无法克隆');
-        return null;
-    }
-}
-
-/**
- * Retrieves the non-global local bounds of the Container as a rectangle.
- * The calculation takes all visible children into consideration.
- *
- * @return {PIXI.Rectangle} The rectangular bounding area
- */
-Container.prototype.getLocalBounds = function ()
-{
-    var matrixCache = this.transform.worldTransform;
-
-    this.transform.worldTransform = math.Matrix.IDENTITY;
-
-    for (var i = 0, j = this.children.length; i < j; ++i)
->>>>>>> f2713fc0
-    {
-        renderer.flush();
-
-        const filters = this._filters;
-        const mask = this._mask;
-
-        // push filter first as we need to ensure the stencil buffer is correct for any masking
-        if (filters)
-        {
-            if (!this._enabledFilters)
-            {
-                this._enabledFilters = [];
-            }
-
-            this._enabledFilters.length = 0;
-
-            for (let i = 0; i < filters.length; i++)
-            {
-                if (filters[i].enabled)
-                {
-                    this._enabledFilters.push(filters[i]);
-                }
-            }
-
-            if (this._enabledFilters.length)
-            {
-                renderer.filterManager.pushFilter(this, this._enabledFilters);
-            }
-        }
-
-        if (mask)
-        {
-            renderer.maskManager.pushMask(this, this._mask);
-        }
-
-        // add this object to the batch, only rendered if it has a texture.
-        this._renderWebGL(renderer);
-
-        // now loop through the children and make sure they get rendered
-        for (let i = 0, j = this.children.length; i < j; i++)
-        {
-            this.children[i].renderWebGL(renderer);
-        }
-
-        renderer.flush();
-
-        if (mask)
-        {
-            renderer.maskManager.popMask(this, this._mask);
-        }
-
-        if (filters && this._enabledFilters && this._enabledFilters.length)
-        {
-            renderer.filterManager.popFilter();
-        }
-    }
-
-    /**
-     * To be overridden by the subclasses.
-     *
-     * @private
-     * @param {PIXI.WebGLRenderer} renderer - The renderer
-     */
-    _renderWebGL(renderer) // eslint-disable-line no-unused-vars
-    {
-        // this is where content itself gets rendered...
-    }
-
-    /**
-     * To be overridden by the subclass
-     *
-     * @private
-     * @param {PIXI.CanvasRenderer} renderer - The renderer
-     */
-    _renderCanvas(renderer) // eslint-disable-line no-unused-vars
-    {
-        // this is where content itself gets rendered...
-    }
-
-    /**
-     * Renders the object using the Canvas renderer
-     *
-     * @param {PIXI.CanvasRenderer} renderer - The renderer
-     */
-    renderCanvas(renderer)
-    {
-        // if not visible or the alpha is 0 then no need to render this
-        if (!this.visible || this.worldAlpha <= 0 || !this.renderable)
-        {
-            return;
-        }
-
-        if (this._mask)
-        {
-            renderer.maskManager.pushMask(this._mask);
-        }
-
-        this._renderCanvas(renderer);
-        for (let i = 0, j = this.children.length; i < j; ++i)
-        {
-            this.children[i].renderCanvas(renderer);
-        }
-
-<<<<<<< HEAD
-        if (this._mask)
-        {
-            renderer.maskManager.popMask(renderer);
-        }
-    }
-
-    /**
-     * Removes all internal references and listeners as well as removes children from the display list.
-     * Do not use a Container after calling `destroy`.
-     *
-     * @param {object|boolean} [options] - Options parameter. A boolean will act as if all options
-     *  have been set to that value
-     * @param {boolean} [options.children=false] - if set to true, all the children will have their destroy
-     *  method called as well. 'options' will be passed on to those calls.
-     * @param {boolean} [options.texture=false] - Only used for child Sprites if options.children is set to true
-     *  Should it destroy the texture of the child sprite
-     * @param {boolean} [options.baseTexture=false] - Only used for child Sprites if options.children is set to true
-     *  Should it destroy the base texture of the child sprite
-     */
-    destroy(options)
-=======
-/**
- * Renders the object using the Canvas renderer
- *
- * @param renderer {PIXI.CanvasRenderer} The renderer
- */
-Container.prototype.renderCanvas = function (renderer)
-{
-    // if not visible or the alpha is 0 then no need to render this
-    if (!this.visible || this.alpha <= 0 || !this.renderable)
->>>>>>> f2713fc0
-    {
-        super.destroy();
-
-        const destroyChildren = typeof options === 'boolean' ? options : options && options.children;
-
-        const oldChildren = this.removeChildren(0, this.children.length);
-
-        if (destroyChildren)
-        {
-            for (let i = 0; i < oldChildren.length; ++i)
-            {
-                oldChildren[i].destroy(options);
-            }
-        }
-    }
-
-    /**
-     * The width of the Container, setting this will actually modify the scale to achieve the value set
-     *
-     * @member {number}
-     */
-    get width()
-    {
-        return this.scale.x * this.getLocalBounds().width;
-    }
-
-    set width(value) // eslint-disable-line require-jsdoc
-    {
-        const width = this.getLocalBounds().width;
-
-        if (width !== 0)
-        {
-            this.scale.x = value / width;
-        }
-        else
-        {
-            this.scale.x = 1;
-        }
-
-        this._width = value;
-    }
-
-    /**
-     * The height of the Container, setting this will actually modify the scale to achieve the value set
-     *
-     * @member {number}
-     */
-    get height()
-    {
-        return this.scale.y * this.getLocalBounds().height;
-    }
-
-    set height(value) // eslint-disable-line require-jsdoc
-    {
-        const height = this.getLocalBounds().height;
-
-        if (height !== 0)
-        {
-            this.scale.y = value / height;
-        }
-        else
-        {
-            this.scale.y = 1;
-        }
-
-        this._height = value;
-    }
-}
-
-// performance increase to avoid using call.. (10x faster)
-Container.prototype.containerUpdateTransform = Container.prototype.updateTransform;+}