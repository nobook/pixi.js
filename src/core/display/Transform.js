--- conflicted
+++ resolved
@@ -41,14 +41,12 @@
      */
     this.pivot = new math.Point(0.0);
 
-<<<<<<< HEAD
-=======
+
     /**
      * The rotation value of the object, in radians
      *
      * @member {Number}
      */
->>>>>>> 5e82bf0e
     this.rotation = 0;
     this._sr = Math.sin(0);
     this._cr = Math.cos(0);
@@ -84,11 +82,6 @@
     wt.d  = lt.c  * pt.b + lt.d  * pt.d;
     wt.tx = lt.tx * pt.a + lt.ty * pt.c + pt.tx;
     wt.ty = lt.tx * pt.b + lt.ty * pt.d + pt.ty;
-<<<<<<< HEAD
 };
-=======
-
-}
->>>>>>> 5e82bf0e
 
 module.exports = Transform;