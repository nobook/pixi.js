--- conflicted
+++ resolved
@@ -1,15 +1,9 @@
 var math = require('../math'),
     EventEmitter = require('eventemitter3'),
-<<<<<<< HEAD
-    Transform = require('./Transform'),
-    _tempDisplayObjectParent = {worldTransform:new math.Matrix(), worldAlpha:1, children:[]};
-
-=======
     Transform2d = require('../c2d/Transform2d'),
     ComputedTransform2d = require('../c2d/ComputedTransform2d'),
     utils = require('../utils'),
     _tempDisplayObjectParent = null;
->>>>>>> 445d0a92
 
 /**
  * The base class for all objects that are rendered on the screen.
@@ -23,14 +17,6 @@
 {
     EventEmitter.call(this);
 
-<<<<<<< HEAD
-    //TODO: need to create Transform from factory
-    /**
-     * World transform and local transform of this object.
-     * This will be reworked in v4.1, please do not use it yet unless you know what are you doing!
-     */
-    this.transform = new Transform();
-=======
     /**
      * DisplayObject uid, for making a map out of it
      * @member {null}
@@ -88,7 +74,6 @@
      * @member {PIXI.GeometrySet}
      */
     this._localBounds = null;
->>>>>>> 445d0a92
 
     /**
      * The opacity of the object.
