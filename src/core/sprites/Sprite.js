var Texture = require('../textures/Texture'),
    ObservablePoint2d = require('../c2d/ObservablePoint2d'),
    Geometry2d = require('../c2d/Geometry2d'),
    Container = require('../display/Container'),
    utils = require('../utils'),
    CONST = require('../const');

/**
 * The Sprite object is the base for all textured objects that are rendered to the screen
 *
 * A sprite can be created directly from an image like this:
 *
 * ```js
 * var sprite = new PIXI.Sprite.fromImage('assets/image.png');
 * ```
 *
 * @class
 * @extends PIXI.Container
 * @memberof PIXI
 * @param texture {PIXI.Texture} The texture for this sprite
 */
function Sprite(texture)
{
    Container.call(this);
<<<<<<< HEAD

=======
>>>>>>> 445d0a92
    /**
     * Private anchor
     *
     * @member {PIXI.ObservablePoint2d}
     * @private
     */
    this._anchor = new ObservablePoint2d(this.makeDirty, this, 0, 0);

    /**
     * Private size
     *
     * @member {PIXI.ObservablePoint2d}
     * @private
     */
    this._size = new ObservablePoint2d(this.makeDirty, this, 0, 0);

    /**
     * The texture that the sprite is using
     *
     * @member {PIXI.Texture}
     * @private
     */
    this._texture = null;

    /**
     * The tint applied to the sprite. This is a hex value. A value of 0xFFFFFF will remove any tint effect.
     *
     * @member {number}
     * @default 0xFFFFFF
     */
    this.tint = 0xFFFFFF;

    /**
     * The blend mode to be applied to the sprite. Apply a value of `PIXI.BLEND_MODES.NORMAL` to reset the blend mode.
     *
     * @member {number}
     * @default PIXI.BLEND_MODES.NORMAL
     * @see PIXI.BLEND_MODES
     */
    this.blendMode = CONST.BLEND_MODES.NORMAL;

    /**
     * The shader that will be used to render the sprite. Set to null to remove a current shader.
     *
     * @member {PIXI.AbstractFilter|PIXI.Shader}
     */
    this.shader = null;

    /**
     * An internal cached value of the tint.
     *
     * @member {number}
     * @default 0xFFFFFF
     */
    this.cachedTint = 0xFFFFFF;

    // call texture setter
    this.texture = texture || Texture.EMPTY;
    this.textureDirty = true;

    this.geometry = new Geometry2d();
    this.geometry.size = 4;

    this.isRaycastPossible = true;
}

// constructor
Sprite.prototype = Object.create(Container.prototype);
Sprite.prototype.constructor = Sprite;
module.exports = Sprite;

Object.defineProperties(Sprite.prototype, {
    /**
     * The width of the sprite, setting this will actually modify the size to achieve the value set
     *
     * @member {number}
     * @memberof PIXI.Sprite#
     */
    width: {
        get: function ()
        {
<<<<<<< HEAD
            return Math.abs(this.scale.x) * this.texture.orig.width;
        },
        set: function (value)
        {
            var sign = utils.sign(this.scale.x) || 1;
            this.scale.x = sign * value / this.texture.orig.width;
            this._width = value;
=======
            var sizeX = this._size._x;
            var sizeY = this._size._y;
            return sizeX && sizeY ? sizeX : this.texture.width;
        },
        set: function (value)
        {
            this._size.x = value;
            if (this._size.y === 0) {
                this._size.y = this.texture.height;
            }
>>>>>>> 445d0a92
        }
    },

    /**
     * The height of the sprite, setting this will actually modify the size to achieve the value set
     *
     * @member {number}
     * @memberof PIXI.Sprite#
     */
    height: {
        get: function ()
        {
<<<<<<< HEAD
            return  Math.abs(this.scale.y) * this.texture.orig.height;
        },
        set: function (value)
        {
            var sign = utils.sign(this.scale.y) || 1;
            this.scale.y = sign * value / this.texture.orig.height;
            this._height = value;
=======
            var sizeX = this._size._x;
            var sizeY = this._size._y;
            return sizeX && sizeY ? sizeY : this.texture.height;
        },
        set: function (value)
        {
            this._size.y = value;
            if (this._size.x === 0) {
                this._size.x = this.texture.width;
            }
>>>>>>> 445d0a92
        }
    },

    /**
     * The texture that the sprite is using
     *
     * @member {PIXI.Texture}
     * @memberof PIXI.Sprite#
     */
    texture: {
        get: function ()
        {
            return  this._texture;
        },
        set: function (value)
        {
            if (this._texture === value)
            {
                return;
            }

            this._texture = value;
            this.cachedTint = 0xFFFFFF;

            this.textureDirty = true;

            if (value)
            {
                // wait for the texture to load
                if (value.baseTexture.hasLoaded)
                {
                    this.makeDirty();
                }
                else
                {
                    value.once('update', this.makeDirty, this);
                }
            }
        }
    },

<<<<<<< HEAD
    // so if _width is 0 then width was not set..
    if (this._width)
    {
        this.scale.x = utils.sign(this.scale.x) * this._width / this.texture.orig.width;
    }

    if (this._height)
    {
        this.scale.y = utils.sign(this.scale.y) * this._height / this.texture.orig.height;
=======
    /**
     * The anchor sets the origin point of the texture.
     * The default is 0,0 this means the texture's origin is the top left
     * Setting the anchor to 0.5,0.5 means the texture's origin is centered
     * Setting the anchor to 1,1 would mean the texture's origin point will be the bottom right corner
     *
     * @member {PIXI.ObservablePoint2d}
     * @memberof PIXI.Sprite#
     */
    anchor: {
        get: function() {
            return this._anchor;
        },
        set: function(value) {
            this._anchor.copy(value);
        }
    },

    /**
     * If both size.x and size.y is not zero, it will override texture dimensions
     * size does not affect scale
     *
     * @member {PIXI.ObservablePoint2d}
     * @memberof PIXI.Sprite#
     */
    size: {
        get: function() {
            return this._size;
        },
        set: function(value) {
            this._size.copy(value);
        }
>>>>>>> 445d0a92
    }
});

Sprite.prototype.calculateVertices = function ()
{
    var texture = this._texture,
        w0, w1, h0, h1,
        trim = texture.trim,
        orig = texture.orig;

    if (trim)
    {
        // if the sprite is trimmed and is not a tilingsprite then we need to add the extra space before transforming the sprite coords..
        w1 = trim.x - this.anchor.x * orig.width;
        w0 = w1 + trim.width;

        h1 = trim.y - this.anchor.y * orig.height;
        h0 = h1 + trim.height;

    }
    else
    {
        w0 = (orig.width ) * (1-this.anchor.x);
        w1 = (orig.width ) * -this.anchor.x;

        h0 = orig.height * (1-this.anchor.y);
        h1 = orig.height * -this.anchor.y;
    }

    var sizeX = this._size._x;
    var sizeY = this._size._y;
    if (sizeX && sizeY) {
        sizeX /= crop.width;
        sizeY /= crop.height;
        w0 *= sizeX;
        h0 *= sizeY;
        w1 *= sizeX;
        h1 *= sizeY;
    }
    this.geometry.setRectCoords(0, w1, h1, w0, h0);
};

Sprite.prototype.makeDirty = function() {
    this.textureDirty = true;
};

/**
*
* Renders the object using the WebGL renderer
*
* @param renderer {PIXI.WebGLRenderer}
* @private
*/
Sprite.prototype._renderWebGL = function (renderer)
{
    this.updateGeometry();
    renderer.setObjectRenderer(renderer.plugins.sprite);
    renderer.plugins.sprite.render(this);
};

Sprite.prototype.updateTransform = function() {
    if(this.textureDirty)
    {
        this.textureDirty = false;
        // set the vertex data
        this.calculateVertices();
    }
    this.containerUpdateTransform();
};

/**
* Renders the object using the Canvas renderer
*
* @param renderer {PIXI.CanvasRenderer} The renderer
* @private
*/
Sprite.prototype._renderCanvas = function (renderer)
{
    renderer.plugins.sprite.render(this);
};

/**
 * Tests if a point is inside this sprite in LOCAL coordinates
 *
 * @param point {PIXI.Point || PIXI.Raycast2d || PIXI.} the point to test
 * @return {boolean} the result of the test
 */
<<<<<<< HEAD
Sprite.prototype.getLocalBounds = function ()
{
    this._bounds.x = -this._texture.orig.width * this.anchor.x;
    this._bounds.y = -this._texture.orig.height * this.anchor.y;
    this._bounds.width = this._texture.orig.width;
    this._bounds.height = this._texture.orig.height;
    return this._bounds;
};

/**
* Tests if a point is inside this sprite
*
* @param point {PIXI.Point} the point to test
* @return {boolean} the result of the test
*/
Sprite.prototype.containsPoint = function( point )
{
    this.worldTransform.applyInverse(point,  tempPoint);

    var width = this._texture.orig.width;
    var height = this._texture.orig.height;
    var x1 = -width * this.anchor.x;
    var y1;

    if ( tempPoint.x > x1 && tempPoint.x < x1 + width )
=======
Sprite.prototype.containsLocalPoint = function( point )
{
    var v = this.geometry.vertices;
    if ( point.x > v[0] && point.x < v[4] )
>>>>>>> 445d0a92
    {
        if ( point.y > v[1] && point.y < v[5] )
        {
            return true;
        }
    }

    return false;
};

/**
 * Destroys this sprite and optionally its texture
 *
 * @param [destroyTexture=false] {boolean} Should it destroy the current texture of the sprite as well
 * @param [destroyBaseTexture=false] {boolean} Should it destroy the base texture of the sprite as well
 */
Sprite.prototype.destroy = function (destroyTexture, destroyBaseTexture)
{
    Container.prototype.destroy.call(this);

    this.anchor.destroy();
    this.size.destroy();
    this.anchor = null;
    this.size = null;

    if (destroyTexture)
    {
        this._texture.destroy(destroyBaseTexture);
    }

    this._texture = null;
    this.shader = null;
};

// some helper functions..

/**
 * Helper function that creates a new sprite based on the source you provide.
 * The soucre can be - frame id, image url, video url, canvae element, video element, base texture
 *
 * @static
 * @param source {}
 * @return {PIXI.Texture} A Texture
 */
Sprite.from = function (source)
{
    return new Sprite(Texture.from(source));
};

/**
 * Helper function that creates a sprite that will contain a texture from the TextureCache based on the frameId
 * The frame ids are created when a Texture packer file has been loaded
 *
 * @static
 * @param frameId {string} The frame Id of the texture in the cache
 * @param [crossorigin=(auto)] {boolean} if you want to specify the cross-origin parameter
 * @param [scaleMode=PIXI.SCALE_MODES.DEFAULT] {number} if you want to specify the scale mode, see {@link PIXI.SCALE_MODES} for possible values
 * @return {PIXI.Sprite} A new Sprite using a texture from the texture cache matching the frameId
 */
Sprite.fromFrame = function (frameId)
{
    var texture = utils.TextureCache[frameId];

    if (!texture)
    {
        throw new Error('The frameId "' + frameId + '" does not exist in the texture cache');
    }

    return new Sprite(texture);
};

/**
 * Helper function that creates a sprite that will contain a texture based on an image url
 * If the image is not in the texture cache it will be loaded
 *
 * @static
 * @param imageId {string} The image url of the texture
 * @return {PIXI.Sprite} A new Sprite using a texture from the texture cache matching the image id
 */
Sprite.fromImage = function (imageId, crossorigin, scaleMode)
{
    return new Sprite(Texture.fromImage(imageId, crossorigin, scaleMode));
};<|MERGE_RESOLUTION|>--- conflicted
+++ resolved
@@ -22,10 +22,6 @@
 function Sprite(texture)
 {
     Container.call(this);
-<<<<<<< HEAD
-
-=======
->>>>>>> 445d0a92
     /**
      * Private anchor
      *
@@ -107,15 +103,6 @@
     width: {
         get: function ()
         {
-<<<<<<< HEAD
-            return Math.abs(this.scale.x) * this.texture.orig.width;
-        },
-        set: function (value)
-        {
-            var sign = utils.sign(this.scale.x) || 1;
-            this.scale.x = sign * value / this.texture.orig.width;
-            this._width = value;
-=======
             var sizeX = this._size._x;
             var sizeY = this._size._y;
             return sizeX && sizeY ? sizeX : this.texture.width;
@@ -126,7 +113,6 @@
             if (this._size.y === 0) {
                 this._size.y = this.texture.height;
             }
->>>>>>> 445d0a92
         }
     },
 
@@ -139,15 +125,6 @@
     height: {
         get: function ()
         {
-<<<<<<< HEAD
-            return  Math.abs(this.scale.y) * this.texture.orig.height;
-        },
-        set: function (value)
-        {
-            var sign = utils.sign(this.scale.y) || 1;
-            this.scale.y = sign * value / this.texture.orig.height;
-            this._height = value;
-=======
             var sizeX = this._size._x;
             var sizeY = this._size._y;
             return sizeX && sizeY ? sizeY : this.texture.height;
@@ -158,7 +135,6 @@
             if (this._size.x === 0) {
                 this._size.x = this.texture.width;
             }
->>>>>>> 445d0a92
         }
     },
 
@@ -200,17 +176,6 @@
         }
     },
 
-<<<<<<< HEAD
-    // so if _width is 0 then width was not set..
-    if (this._width)
-    {
-        this.scale.x = utils.sign(this.scale.x) * this._width / this.texture.orig.width;
-    }
-
-    if (this._height)
-    {
-        this.scale.y = utils.sign(this.scale.y) * this._height / this.texture.orig.height;
-=======
     /**
      * The anchor sets the origin point of the texture.
      * The default is 0,0 this means the texture's origin is the top left
@@ -243,7 +208,6 @@
         set: function(value) {
             this._size.copy(value);
         }
->>>>>>> 445d0a92
     }
 });
 
@@ -252,25 +216,25 @@
     var texture = this._texture,
         w0, w1, h0, h1,
         trim = texture.trim,
-        orig = texture.orig;
+        crop = texture.crop;
 
     if (trim)
     {
         // if the sprite is trimmed and is not a tilingsprite then we need to add the extra space before transforming the sprite coords..
-        w1 = trim.x - this.anchor.x * orig.width;
+        w1 = trim.x - this.anchor.x * crop.width;
         w0 = w1 + trim.width;
 
-        h1 = trim.y - this.anchor.y * orig.height;
+        h1 = trim.y - this.anchor.y * crop.height;
         h0 = h1 + trim.height;
 
     }
     else
     {
-        w0 = (orig.width ) * (1-this.anchor.x);
-        w1 = (orig.width ) * -this.anchor.x;
-
-        h0 = orig.height * (1-this.anchor.y);
-        h1 = orig.height * -this.anchor.y;
+        w0 = (crop.width ) * (1-this.anchor.x);
+        w1 = (crop.width ) * -this.anchor.x;
+
+        h0 = crop.height * (1-this.anchor.y);
+        h1 = crop.height * -this.anchor.y;
     }
 
     var sizeX = this._size._x;
@@ -331,38 +295,10 @@
  * @param point {PIXI.Point || PIXI.Raycast2d || PIXI.} the point to test
  * @return {boolean} the result of the test
  */
-<<<<<<< HEAD
-Sprite.prototype.getLocalBounds = function ()
-{
-    this._bounds.x = -this._texture.orig.width * this.anchor.x;
-    this._bounds.y = -this._texture.orig.height * this.anchor.y;
-    this._bounds.width = this._texture.orig.width;
-    this._bounds.height = this._texture.orig.height;
-    return this._bounds;
-};
-
-/**
-* Tests if a point is inside this sprite
-*
-* @param point {PIXI.Point} the point to test
-* @return {boolean} the result of the test
-*/
-Sprite.prototype.containsPoint = function( point )
-{
-    this.worldTransform.applyInverse(point,  tempPoint);
-
-    var width = this._texture.orig.width;
-    var height = this._texture.orig.height;
-    var x1 = -width * this.anchor.x;
-    var y1;
-
-    if ( tempPoint.x > x1 && tempPoint.x < x1 + width )
-=======
 Sprite.prototype.containsLocalPoint = function( point )
 {
     var v = this.geometry.vertices;
     if ( point.x > v[0] && point.x < v[4] )
->>>>>>> 445d0a92
     {
         if ( point.y > v[1] && point.y < v[5] )
         {
