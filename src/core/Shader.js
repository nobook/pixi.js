--- conflicted
+++ resolved
@@ -33,18 +33,12 @@
  * @param fragmentSrc {string|string[]} The fragment shader source as an array of strings.
  * @param attributeLocations {Object} An attribute location map that lets you manually set the attribute locations.
  */
-<<<<<<< HEAD
 class Shader extends GLShader
 {
-    constructor(gl, vertexSrc, fragmentSrc) 
+    constructor(gl, vertexSrc, fragmentSrc, attributeLocations) 
     {
-        super(gl, checkPrecision(vertexSrc), checkPrecision(fragmentSrc));
+        super(gl, checkPrecision(vertexSrc), checkPrecision(fragmentSrc, attributeLocations));
     }
 }
-=======
-var Shader = function(gl, vertexSrc, fragmentSrc, attributeLocations) {
-    GLShader.call(this, gl, checkPrecision(vertexSrc), checkPrecision(fragmentSrc), attributeLocations);
-};
->>>>>>> 3db826db
 
 export default Shader;