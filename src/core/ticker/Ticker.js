import settings from '../settings';
import EventEmitter from 'eventemitter3';

// Internal event used by composed emitter
const TICK = 'tick';

/**
 * A Ticker class that runs an update loop that other objects listen to.
 * This class is composed around an EventEmitter object to add listeners
 * meant for execution on the next requested animation frame.
 * Animation frames are requested only when necessary,
 * e.g. When the ticker is started and the emitter has listeners.
 *
 * @class
 * @memberof PIXI.ticker
 */
export default class Ticker
{
<<<<<<< HEAD
    /**
=======
    var _this = this;

    /**d
     * Internal tick method bound to ticker instance.
     * This is because in early 2015, Function.bind
     * is still 60% slower in high performance scenarios.
     * Also separating frame requests from update method
     * so listeners may be called at any time and with
     * any animation API, just invoke ticker.update(time).
>>>>>>> f2713fc0
     *
     */
    constructor()
    {
        /**
         * Internal emitter used to fire 'tick' event
         * @private
         */
        this._emitter = new EventEmitter();

        /**
         * Internal current frame request ID
         * @private
         */
        this._requestId = null;

        /**
         * Internal value managed by minFPS property setter and getter.
         * This is the maximum allowed milliseconds between updates.
         * @private
         */
        this._maxElapsedMS = 100;

        /**
         * Whether or not this ticker should invoke the method
         * {@link PIXI.ticker.Ticker#start} automatically
         * when a listener is added.
         *
         * @member {boolean}
         * @default false
         */
        this.autoStart = false;

        /**
         * Scalar time value from last frame to this frame.
         * This value is capped by setting {@link PIXI.ticker.Ticker#minFPS}
         * and is scaled with {@link PIXI.ticker.Ticker#speed}.
         * **Note:** The cap may be exceeded by scaling.
         *
         * @member {number}
         * @default 1
         */
        this.deltaTime = 1;

        /**
         * Time elapsed in milliseconds from last frame to this frame.
         * Opposed to what the scalar {@link PIXI.ticker.Ticker#deltaTime}
         * is based, this value is neither capped nor scaled.
         * If the platform supports DOMHighResTimeStamp,
         * this value will have a precision of 1 µs.
         * Defaults to target frame time
         *
         * @member {number}
         * @default 16.66
         */
        this.elapsedMS = 1 / settings.TARGET_FPMS;

        /**
         * The last time {@link PIXI.ticker.Ticker#update} was invoked.
         * This value is also reset internally outside of invoking
         * update, but only when a new animation frame is requested.
         * If the platform supports DOMHighResTimeStamp,
         * this value will have a precision of 1 µs.
         *
         * @member {number}
         * @default 0
         */
        this.lastTime = 0;

        /**
         * Factor of current {@link PIXI.ticker.Ticker#deltaTime}.
         * @example
         * // Scales ticker.deltaTime to what would be
         * // the equivalent of approximately 120 FPS
         * ticker.speed = 2;
         *
         * @member {number}
         * @default 1
         */
        this.speed = 1;

        /**
         * Whether or not this ticker has been started.
         * `true` if {@link PIXI.ticker.Ticker#start} has been called.
         * `false` if {@link PIXI.ticker.Ticker#stop} has been called.
         * While `false`, this value may change to `true` in the
         * event of {@link PIXI.ticker.Ticker#autoStart} being `true`
         * and a listener is added.
         *
         * @member {boolean}
         * @default false
         */
        this.started = false;

        /**
         * Internal tick method bound to ticker instance.
         * This is because in early 2015, Function.bind
         * is still 60% slower in high performance scenarios.
         * Also separating frame requests from update method
         * so listeners may be called at any time and with
         * any animation API, just invoke ticker.update(time).
         *
         * @private
         * @param {number} time - Time since last tick.
         */
        this._tick = (time) =>
        {
            this._requestId = null;

            if (this.started)
            {
                // Invoke listeners now
                this.update(time);
                // Listener side effects may have modified ticker state.
                if (this.started && this._requestId === null && this._emitter.listeners(TICK, true))
                {
                    this._requestId = requestAnimationFrame(this._tick);
                }
            }
        };
    }

    /**
     * Conditionally requests a new animation frame.
     * If a frame has not already been requested, and if the internal
     * emitter has listeners, a new frame is requested.
     *
     * @private
     */
    _requestIfNeeded()
    {
        if (this._requestId === null && this._emitter.listeners(TICK, true))
        {
            // ensure callbacks get correct delta
            this.lastTime = performance.now();
            this._requestId = requestAnimationFrame(this._tick);
        }
    }

    /**
     * Conditionally cancels a pending animation frame.
     *
     * @private
     */
    _cancelIfNeeded()
    {
        if (this._requestId !== null)
        {
            cancelAnimationFrame(this._requestId);
            this._requestId = null;
        }
    }

    /**
     * Conditionally requests a new animation frame.
     * If the ticker has been started it checks if a frame has not already
     * been requested, and if the internal emitter has listeners. If these
     * conditions are met, a new frame is requested. If the ticker has not
     * been started, but autoStart is `true`, then the ticker starts now,
     * and continues with the previous conditions to request a new frame.
     *
     * @private
     */
    _startIfPossible()
    {
        if (this.started)
        {
            this._requestIfNeeded();
        }
        else if (this.autoStart)
        {
            this.start();
        }
    }

    /**
     * Calls {@link module:eventemitter3.EventEmitter#on} internally for the
     * internal 'tick' event. It checks if the emitter has listeners,
     * and if so it requests a new animation frame at this point.
     *
     * @param {Function} fn - The listener function to be added for updates
     * @param {Function} [context] - The listener context
     * @returns {PIXI.ticker.Ticker} This instance of a ticker
     */
    add(fn, context)
    {
        this._emitter.on(TICK, fn, context);

        this._startIfPossible();

        return this;
    }

    /**
     * Calls {@link module:eventemitter3.EventEmitter#once} internally for the
     * internal 'tick' event. It checks if the emitter has listeners,
     * and if so it requests a new animation frame at this point.
     *
     * @param {Function} fn - The listener function to be added for one update
     * @param {Function} [context] - The listener context
     * @returns {PIXI.ticker.Ticker} This instance of a ticker
     */
    addOnce(fn, context)
    {
        this._emitter.once(TICK, fn, context);

        this._startIfPossible();

        return this;
    }

    /**
     * Calls {@link module:eventemitter3.EventEmitter#off} internally for 'tick' event.
     * It checks if the emitter has listeners for 'tick' event.
     * If it does, then it cancels the animation frame.
     *
     * @param {Function} [fn] - The listener function to be removed
     * @param {Function} [context] - The listener context to be removed
     * @returns {PIXI.ticker.Ticker} This instance of a ticker
     */
    remove(fn, context)
    {
        this._emitter.off(TICK, fn, context);

        if (!this._emitter.listeners(TICK, true))
        {
            this._cancelIfNeeded();
        }

        return this;
    }

    /**
     * Starts the ticker. If the ticker has listeners
     * a new animation frame is requested at this point.
     */
    start()
    {
        if (!this.started)
        {
            this.started = true;
            this._requestIfNeeded();
        }
    }

    /**
     * Stops the ticker. If the ticker has requested
     * an animation frame it is canceled at this point.
     */
    stop()
    {
        if (this.started)
        {
            this.started = false;
            this._cancelIfNeeded();
        }
    }

    /**
     * Triggers an update. An update entails setting the
     * current {@link PIXI.ticker.Ticker#elapsedMS},
     * the current {@link PIXI.ticker.Ticker#deltaTime},
     * invoking all listeners with current deltaTime,
     * and then finally setting {@link PIXI.ticker.Ticker#lastTime}
     * with the value of currentTime that was provided.
     * This method will be called automatically by animation
     * frame callbacks if the ticker instance has been started
     * and listeners are added.
     *
     * @param {number} [currentTime=performance.now()] - the current time of execution
     */
    update(currentTime = performance.now())
    {
        let elapsedMS;

        // If the difference in time is zero or negative, we ignore most of the work done here.
        // If there is no valid difference, then should be no reason to let anyone know about it.
        // A zero delta, is exactly that, nothing should update.
        //
        // The difference in time can be negative, and no this does not mean time traveling.
        // This can be the result of a race condition between when an animation frame is requested
        // on the current JavaScript engine event loop, and when the ticker's start method is invoked
        // (which invokes the internal _requestIfNeeded method). If a frame is requested before
        // _requestIfNeeded is invoked, then the callback for the animation frame the ticker requests,
        // can receive a time argument that can be less than the lastTime value that was set within
        // _requestIfNeeded. This difference is in microseconds, but this is enough to cause problems.
        //
        // This check covers this browser engine timing issue, as well as if consumers pass an invalid
        // currentTime value. This may happen if consumers opt-out of the autoStart, and update themselves.

        if (currentTime > this.lastTime)
        {
            // Save uncapped elapsedMS for measurement
            elapsedMS = this.elapsedMS = currentTime - this.lastTime;

            // cap the milliseconds elapsed used for deltaTime
            if (elapsedMS > this._maxElapsedMS)
            {
                elapsedMS = this._maxElapsedMS;
            }

            this.deltaTime = elapsedMS * settings.TARGET_FPMS * this.speed;

            // Invoke listeners added to internal emitter
            this._emitter.emit(TICK, this.deltaTime);
        }
        else
        {
            this.deltaTime = this.elapsedMS = 0;
        }

        this.lastTime = currentTime;
    }

    /**
     * The frames per second at which this ticker is running.
     * The default is approximately 60 in most modern browsers.
     * **Note:** This does not factor in the value of
     * {@link PIXI.ticker.Ticker#speed}, which is specific
     * to scaling {@link PIXI.ticker.Ticker#deltaTime}.
     *
     * @member {number}
     * @readonly
     */
    get FPS()
    {
        return 1000 / this.elapsedMS;
    }

    /**
     * Manages the maximum amount of milliseconds allowed to
     * elapse between invoking {@link PIXI.ticker.Ticker#update}.
     * This value is used to cap {@link PIXI.ticker.Ticker#deltaTime},
     * but does not effect the measured value of {@link PIXI.ticker.Ticker#FPS}.
     * When setting this property it is clamped to a value between
     * `0` and `PIXI.settings.TARGET_FPMS * 1000`.
     *
     * @member {number}
     * @default 10
     */
<<<<<<< HEAD
    get minFPS()
=======
    minFPS: {
        get: function()
        {
            return 1000 / this._maxElapsedMS;
        },
        set: function(fps)
        {
            // Clamp: 0 to TARGET_FPMS
            var minFPMS = Math.min(Math.max(0, fps) / 1000, CONST.TARGET_FPMS);
            this._maxElapsedMS = 1 / minFPMS;
        }
    }
});

/**
 * Conditionally requests a new animation frame.
 * If a frame has not already been requested, and if the internal
 * emitter has listeners, a new frame is requested.
 *
 * @private
 */
Ticker.prototype._requestIfNeeded = function _requestIfNeeded()
{
    if (this._requestId === null && this._emitter.listeners(TICK, true))
    {
        // ensure callbacks get correct delta
        this.lastTime = performance.now();
        this._requestId = requestAnimationFrame(this._tick);
    }
};

/**
 * Conditionally cancels a pending animation frame.
 *
 * @private
 */
Ticker.prototype._cancelIfNeeded = function _cancelIfNeeded()
{
    if (this._requestId !== null)
    {
        cancelAnimationFrame(this._requestId);
        this._requestId = null;
    }
};

/**
 * Conditionally requests a new animation frame.
 * If the ticker has been started it checks if a frame has not already
 * been requested, and if the internal emitter has listeners. If these
 * conditions are met, a new frame is requested. If the ticker has not
 * been started, but autoStart is `true`, then the ticker starts now,
 * and continues with the previous conditions to request a new frame.
 *
 * @private
 */
Ticker.prototype._startIfPossible = function _startIfPossible()
{
    if (this.started)
    {
        this._requestIfNeeded();
    }
    else if (this.autoStart)
    {
        this.start();
    }
};

/**
 * Calls {@link module:eventemitter3.EventEmitter#on} internally for the
 * internal 'tick' event. It checks if the emitter has listeners,
 * and if so it requests a new animation frame at this point.
 *
 * @param fn {Function} The listener function to be added for updates
 * @param [context] {Function} The listener context
 * @returns {PIXI.ticker.Ticker} this
 */
Ticker.prototype.add = function add(fn, context)
{
    if (this.has(fn)) {
        return;
    }
    this._emitter.on(TICK, fn, context);

    this._startIfPossible();

    return this;
};

/**
 * Calls {@link module:eventemitter3.EventEmitter#once} internally for the
 * internal 'tick' event. It checks if the emitter has listeners,
 * and if so it requests a new animation frame at this point.
 *
 * @param fn {Function} The listener function to be added for one update
 * @param [context] {Function} The listener context
 * @returns {PIXI.ticker.Ticker} this
 */
Ticker.prototype.addOnce = function addOnce(fn, context)
{
    this._emitter.once(TICK, fn, context);

    this._startIfPossible();

    return this;
};

/**
 * Calls {@link module:eventemitter3.EventEmitter#off} internally for 'tick' event.
 * It checks if the emitter has listeners for 'tick' event.
 * If it does, then it cancels the animation frame.
 *
 * @param [fn] {Function} The listener function to be removed
 * @param [context] {Function} The listener context to be removed
 * @returns {PIXI.ticker.Ticker} this
 */
Ticker.prototype.remove = function remove(fn, context)
{
    this._emitter.off(TICK, fn, context);

    if (!this._emitter.listeners(TICK, true))
>>>>>>> f2713fc0
    {
        return 1000 / this._maxElapsedMS;
    }

    set minFPS(fps) // eslint-disable-line require-jsdoc
    {
        // Clamp: 0 to TARGET_FPMS
        const minFPMS = Math.min(Math.max(0, fps) / 1000, settings.TARGET_FPMS);

<<<<<<< HEAD
        this._maxElapsedMS = 1 / minFPMS;
=======
/***
 * 是否包含某个方法
 * @param fn
 * @returns {*}
 */
Ticker.prototype.has = function(fn) {
    if (!this._emitter._events) {
        return false;
    }
    var fnOrAry = this._emitter._events.tick;
    if (!fnOrAry) {
        return false;
    }
    if (fnOrAry instanceof Array) {
        for (var i = 0; i < fnOrAry.length; i ++) {
            var _fn = fnOrAry[i];
            if (_fn.fn === fn) {
                return true;
            }
        }
        return false;
    } else {
        return fn === fnOrAry.fn;
    }
}

/**
 * Stops the ticker. If the ticker has requested
 * an animation frame it is canceled at this point.
 */
Ticker.prototype.stop = function stop()
{
    if (this.started)
    {
        this.started = false;
        this._cancelIfNeeded();
>>>>>>> f2713fc0
    }
}<|MERGE_RESOLUTION|>--- conflicted
+++ resolved
@@ -16,19 +16,7 @@
  */
 export default class Ticker
 {
-<<<<<<< HEAD
-    /**
-=======
-    var _this = this;
-
-    /**d
-     * Internal tick method bound to ticker instance.
-     * This is because in early 2015, Function.bind
-     * is still 60% slower in high performance scenarios.
-     * Also separating frame requests from update method
-     * so listeners may be called at any time and with
-     * any animation API, just invoke ticker.update(time).
->>>>>>> f2713fc0
+    /**
      *
      */
     constructor()
@@ -215,6 +203,9 @@
      */
     add(fn, context)
     {
+        if (this.has(fn)) {
+            return;
+        }
         this._emitter.on(TICK, fn, context);
 
         this._startIfPossible();
@@ -271,6 +262,32 @@
         {
             this.started = true;
             this._requestIfNeeded();
+        }
+    }
+
+    /***
+     * 是否包含某个方法
+     * @param fn
+     * @returns {*}
+     */
+    has(fn) {
+        if (!this._emitter._events) {
+            return false;
+        }
+        var fnOrAry = this._emitter._events.tick;
+        if (!fnOrAry) {
+            return false;
+        }
+        if (fnOrAry instanceof Array) {
+            for (var i = 0; i < fnOrAry.length; i ++) {
+                var _fn = fnOrAry[i];
+                if (_fn.fn === fn) {
+                    return true;
+                }
+            }
+            return false;
+        } else {
+            return fn === fnOrAry.fn;
         }
     }
 
@@ -369,130 +386,7 @@
      * @member {number}
      * @default 10
      */
-<<<<<<< HEAD
     get minFPS()
-=======
-    minFPS: {
-        get: function()
-        {
-            return 1000 / this._maxElapsedMS;
-        },
-        set: function(fps)
-        {
-            // Clamp: 0 to TARGET_FPMS
-            var minFPMS = Math.min(Math.max(0, fps) / 1000, CONST.TARGET_FPMS);
-            this._maxElapsedMS = 1 / minFPMS;
-        }
-    }
-});
-
-/**
- * Conditionally requests a new animation frame.
- * If a frame has not already been requested, and if the internal
- * emitter has listeners, a new frame is requested.
- *
- * @private
- */
-Ticker.prototype._requestIfNeeded = function _requestIfNeeded()
-{
-    if (this._requestId === null && this._emitter.listeners(TICK, true))
-    {
-        // ensure callbacks get correct delta
-        this.lastTime = performance.now();
-        this._requestId = requestAnimationFrame(this._tick);
-    }
-};
-
-/**
- * Conditionally cancels a pending animation frame.
- *
- * @private
- */
-Ticker.prototype._cancelIfNeeded = function _cancelIfNeeded()
-{
-    if (this._requestId !== null)
-    {
-        cancelAnimationFrame(this._requestId);
-        this._requestId = null;
-    }
-};
-
-/**
- * Conditionally requests a new animation frame.
- * If the ticker has been started it checks if a frame has not already
- * been requested, and if the internal emitter has listeners. If these
- * conditions are met, a new frame is requested. If the ticker has not
- * been started, but autoStart is `true`, then the ticker starts now,
- * and continues with the previous conditions to request a new frame.
- *
- * @private
- */
-Ticker.prototype._startIfPossible = function _startIfPossible()
-{
-    if (this.started)
-    {
-        this._requestIfNeeded();
-    }
-    else if (this.autoStart)
-    {
-        this.start();
-    }
-};
-
-/**
- * Calls {@link module:eventemitter3.EventEmitter#on} internally for the
- * internal 'tick' event. It checks if the emitter has listeners,
- * and if so it requests a new animation frame at this point.
- *
- * @param fn {Function} The listener function to be added for updates
- * @param [context] {Function} The listener context
- * @returns {PIXI.ticker.Ticker} this
- */
-Ticker.prototype.add = function add(fn, context)
-{
-    if (this.has(fn)) {
-        return;
-    }
-    this._emitter.on(TICK, fn, context);
-
-    this._startIfPossible();
-
-    return this;
-};
-
-/**
- * Calls {@link module:eventemitter3.EventEmitter#once} internally for the
- * internal 'tick' event. It checks if the emitter has listeners,
- * and if so it requests a new animation frame at this point.
- *
- * @param fn {Function} The listener function to be added for one update
- * @param [context] {Function} The listener context
- * @returns {PIXI.ticker.Ticker} this
- */
-Ticker.prototype.addOnce = function addOnce(fn, context)
-{
-    this._emitter.once(TICK, fn, context);
-
-    this._startIfPossible();
-
-    return this;
-};
-
-/**
- * Calls {@link module:eventemitter3.EventEmitter#off} internally for 'tick' event.
- * It checks if the emitter has listeners for 'tick' event.
- * If it does, then it cancels the animation frame.
- *
- * @param [fn] {Function} The listener function to be removed
- * @param [context] {Function} The listener context to be removed
- * @returns {PIXI.ticker.Ticker} this
- */
-Ticker.prototype.remove = function remove(fn, context)
-{
-    this._emitter.off(TICK, fn, context);
-
-    if (!this._emitter.listeners(TICK, true))
->>>>>>> f2713fc0
     {
         return 1000 / this._maxElapsedMS;
     }
@@ -502,45 +396,7 @@
         // Clamp: 0 to TARGET_FPMS
         const minFPMS = Math.min(Math.max(0, fps) / 1000, settings.TARGET_FPMS);
 
-<<<<<<< HEAD
         this._maxElapsedMS = 1 / minFPMS;
-=======
-/***
- * 是否包含某个方法
- * @param fn
- * @returns {*}
- */
-Ticker.prototype.has = function(fn) {
-    if (!this._emitter._events) {
-        return false;
-    }
-    var fnOrAry = this._emitter._events.tick;
-    if (!fnOrAry) {
-        return false;
-    }
-    if (fnOrAry instanceof Array) {
-        for (var i = 0; i < fnOrAry.length; i ++) {
-            var _fn = fnOrAry[i];
-            if (_fn.fn === fn) {
-                return true;
-            }
-        }
-        return false;
-    } else {
-        return fn === fnOrAry.fn;
-    }
-}
-
-/**
- * Stops the ticker. If the ticker has requested
- * an animation frame it is canceled at this point.
- */
-Ticker.prototype.stop = function stop()
-{
-    if (this.started)
-    {
-        this.started = false;
-        this._cancelIfNeeded();
->>>>>>> f2713fc0
-    }
+    }
+
 }