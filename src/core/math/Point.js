/**
 * The Point object represents a location in a two-dimensional coordinate system, where x represents
 * the horizontal axis and y represents the vertical axis.
 *
 * @class
 * @memberof PIXI
 */
export default class Point
{
    /**
     * @param {number} [x=0] - position of the point on the x axis
     * @param {number} [y=0] - position of the point on the y axis
     */
    constructor(x = 0, y = 0)
    {
        /**
         * @member {number}
         * @default 0
         */
        this.x = x;

        /**
         * @member {number}
         * @default 0
         */
        this.y = y;
    }

    /**
     * Creates a clone of this point
     *
     * @return {PIXI.Point} a copy of the point
     */
    clone()
    {
        return new Point(this.x, this.y);
    }

    /**
     * Copies x and y from the given point
     *
     * @param {PIXI.Point} p - The point to copy.
     */
    copy(p)
    {
        this.set(p.x, p.y);
    }

<<<<<<< HEAD
    /**
     * Returns true if the given point is equal to this point
     *
     * @param {PIXI.Point} p - The point to check
     * @returns {boolean} Whether the given point equal to this point
     */
    equals(p)
    {
        return (p.x === this.x) && (p.y === this.y);
    }
=======
/**
 * Get the distance between two points.
 * @param a
 * @param b
 * @returns {number}
 */
Point.distance = function(a, b) {
    var x = a.x - b.x;
    var y = a.y - b.y;
    return Math.sqrt(x * x + y * y);
}

/**
 * Copies x and y from the given point
 *
 * @param p {PIXI.Point}
 */
Point.prototype.copy = function (p) {
    this.set(p.x, p.y);
};
>>>>>>> f2713fc0

    /**
     * Sets the point to a new x and y position.
     * If y is omitted, both x and y will be set to x.
     *
     * @param {number} [x=0] - position of the point on the x axis
     * @param {number} [y=0] - position of the point on the y axis
     */
    set(x, y)
    {
        this.x = x || 0;
        this.y = y || ((y !== 0) ? this.x : 0);
    }

}<|MERGE_RESOLUTION|>--- conflicted
+++ resolved
@@ -46,7 +46,6 @@
         this.set(p.x, p.y);
     }
 
-<<<<<<< HEAD
     /**
      * Returns true if the given point is equal to this point
      *
@@ -57,28 +56,18 @@
     {
         return (p.x === this.x) && (p.y === this.y);
     }
-=======
-/**
- * Get the distance between two points.
- * @param a
- * @param b
- * @returns {number}
- */
-Point.distance = function(a, b) {
-    var x = a.x - b.x;
-    var y = a.y - b.y;
-    return Math.sqrt(x * x + y * y);
-}
 
-/**
- * Copies x and y from the given point
- *
- * @param p {PIXI.Point}
- */
-Point.prototype.copy = function (p) {
-    this.set(p.x, p.y);
-};
->>>>>>> f2713fc0
+    /**
+     * Get the distance between two points.
+     * @param a
+     * @param b
+     * @returns {number}
+     */
+    distance(a, b) {
+        var x = a.x - b.x;
+        var y = a.y - b.y;
+        return Math.sqrt(x * x + y * y);
+    }
 
     /**
      * Sets the point to a new x and y position.
